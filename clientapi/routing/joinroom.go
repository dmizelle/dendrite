// Copyright 2017 Vector Creations Ltd
//
// Licensed under the Apache License, Version 2.0 (the "License");
// you may not use this file except in compliance with the License.
// You may obtain a copy of the License at
//
//     http://www.apache.org/licenses/LICENSE-2.0
//
// Unless required by applicable law or agreed to in writing, software
// distributed under the License is distributed on an "AS IS" BASIS,
// WITHOUT WARRANTIES OR CONDITIONS OF ANY KIND, either express or implied.
// See the License for the specific language governing permissions and
// limitations under the License.

package routing

import (
	"net/http"

	"github.com/matrix-org/dendrite/clientapi/auth/authtypes"
	"github.com/matrix-org/dendrite/clientapi/httputil"
	roomserverAPI "github.com/matrix-org/dendrite/roomserver/api"
	"github.com/matrix-org/dendrite/userapi/api"
	"github.com/matrix-org/dendrite/userapi/storage/accounts"
	"github.com/matrix-org/gomatrixserverlib"
	"github.com/matrix-org/util"
)

func JoinRoomByIDOrAlias(
	req *http.Request,
	device *api.Device,
	rsAPI roomserverAPI.RoomserverInternalAPI,
	accountDB accounts.Database,
	roomIDOrAlias string,
) util.JSONResponse {
	// Prepare to ask the roomserver to perform the room join.
	joinReq := roomserverAPI.PerformJoinRequest{
		RoomIDOrAlias: roomIDOrAlias,
		UserID:        device.UserID,
		Content:       map[string]interface{}{},
	}
	joinRes := roomserverAPI.PerformJoinResponse{}

<<<<<<< HEAD
	// If content was provided in the request then include that
=======
	// Check to see if any ?server_name= query parameters were
	// given in the request.
	if serverNames, ok := req.URL.Query()["server_name"]; ok {
		for _, serverName := range serverNames {
			joinReq.ServerNames = append(
				joinReq.ServerNames,
				gomatrixserverlib.ServerName(serverName),
			)
		}
	}

	// If content was provided in the request then incude that
>>>>>>> 737802fc
	// in the request. It'll get used as a part of the membership
	// event content.
	_ = httputil.UnmarshalJSONRequest(req, &joinReq.Content)

	// Work out our localpart for the client profile request.
	localpart, _, err := gomatrixserverlib.SplitID('@', device.UserID)
	if err != nil {
		util.GetLogger(req.Context()).WithError(err).Error("gomatrixserverlib.SplitID failed")
	} else {
		// Request our profile content to populate the request content with.
		var profile *authtypes.Profile
		profile, err = accountDB.GetProfileByLocalpart(req.Context(), localpart)
		if err != nil {
			util.GetLogger(req.Context()).WithError(err).Error("accountDB.GetProfileByLocalpart failed")
		} else {
			joinReq.Content["displayname"] = profile.DisplayName
			joinReq.Content["avatar_url"] = profile.AvatarURL
		}
	}

	// Ask the roomserver to perform the join.
	rsAPI.PerformJoin(req.Context(), &joinReq, &joinRes)
	if joinRes.Error != nil {
		return joinRes.Error.JSONResponse()
	}

	return util.JSONResponse{
		Code: http.StatusOK,
		// TODO: Put the response struct somewhere internal.
		JSON: struct {
			RoomID string `json:"room_id"`
		}{joinRes.RoomID},
	}
}<|MERGE_RESOLUTION|>--- conflicted
+++ resolved
@@ -41,9 +41,6 @@
 	}
 	joinRes := roomserverAPI.PerformJoinResponse{}
 
-<<<<<<< HEAD
-	// If content was provided in the request then include that
-=======
 	// Check to see if any ?server_name= query parameters were
 	// given in the request.
 	if serverNames, ok := req.URL.Query()["server_name"]; ok {
@@ -55,8 +52,7 @@
 		}
 	}
 
-	// If content was provided in the request then incude that
->>>>>>> 737802fc
+	// If content was provided in the request then include that
 	// in the request. It'll get used as a part of the membership
 	// event content.
 	_ = httputil.UnmarshalJSONRequest(req, &joinReq.Content)
