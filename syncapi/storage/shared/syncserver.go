--- conflicted
+++ resolved
@@ -19,11 +19,6 @@
 	"database/sql"
 	"encoding/json"
 	"fmt"
-<<<<<<< HEAD
-	"strconv"
-	"time"
-=======
->>>>>>> fa65c40b
 
 	eduAPI "github.com/matrix-org/dendrite/eduserver/api"
 	userapi "github.com/matrix-org/dendrite/userapi/api"
@@ -34,7 +29,6 @@
 	"github.com/matrix-org/dendrite/syncapi/storage/tables"
 	"github.com/matrix-org/dendrite/syncapi/types"
 	"github.com/matrix-org/gomatrixserverlib"
-	"github.com/sirupsen/logrus"
 	log "github.com/sirupsen/logrus"
 )
 
@@ -539,66 +533,6 @@
 	return filterID, err
 }
 
-<<<<<<< HEAD
-func (d *Database) IncrementalSync(
-	ctx context.Context, res *types.Response,
-	device userapi.Device,
-	fromPos, toPos types.StreamingToken,
-	filter *gomatrixserverlib.Filter,
-	wantFullState bool,
-) (*types.Response, error) {
-	res.NextBatch = fromPos.WithUpdates(toPos)
-
-	var joinedRoomIDs []string
-	var err error
-	if fromPos.PDUPosition != toPos.PDUPosition || wantFullState {
-		r := types.Range{
-			From: fromPos.PDUPosition,
-			To:   toPos.PDUPosition,
-		}
-
-		numRecentEventsPerRoom := gomatrixserverlib.DefaultRoomEventFilter().Limit
-		if filter != nil {
-			numRecentEventsPerRoom = filter.Room.Timeline.Limit
-		}
-
-		joinedRoomIDs, err = d.addPDUDeltaToResponse(
-			ctx, device, r, numRecentEventsPerRoom, wantFullState, res,
-		)
-		if err != nil {
-			return nil, fmt.Errorf("d.addPDUDeltaToResponse: %w", err)
-		}
-	} else {
-		joinedRoomIDs, err = d.CurrentRoomState.SelectRoomIDsWithMembership(
-			ctx, nil, device.UserID, gomatrixserverlib.Join,
-		)
-		if err != nil {
-			return nil, fmt.Errorf("d.CurrentRoomState.SelectRoomIDsWithMembership: %w", err)
-		}
-	}
-
-	// TODO: handle EDUs in peeked rooms
-
-	err = d.addEDUDeltaToResponse(
-		fromPos, toPos, joinedRoomIDs, res,
-	)
-	if err != nil {
-		return nil, fmt.Errorf("d.addEDUDeltaToResponse: %w", err)
-	}
-
-	ir := types.Range{
-		From: fromPos.InvitePosition,
-		To:   toPos.InvitePosition,
-	}
-	if err = d.addInvitesToResponse(ctx, nil, device.UserID, ir, res); err != nil {
-		return nil, fmt.Errorf("d.addInvitesToResponse: %w", err)
-	}
-
-	return res, nil
-}
-
-=======
->>>>>>> fa65c40b
 func (d *Database) RedactEvent(ctx context.Context, redactedEventID string, redactedBecause *gomatrixserverlib.HeaderedEvent) error {
 	redactedEvents, err := d.Events(ctx, []string{redactedEventID})
 	if err != nil {
@@ -622,399 +556,6 @@
 	return err
 }
 
-<<<<<<< HEAD
-// getResponseWithPDUsForCompleteSync creates a response and adds all PDUs needed
-// to it. It returns toPos and joinedRoomIDs for use of adding EDUs.
-// nolint:nakedret
-func (d *Database) getResponseWithPDUsForCompleteSync(
-	ctx context.Context, res *types.Response,
-	userID string, device userapi.Device,
-	filter *gomatrixserverlib.Filter,
-) (
-	toPos types.StreamingToken,
-	joinedRoomIDs []string,
-	err error,
-) {
-	// This needs to be all done in a transaction as we need to do multiple SELECTs, and we need to have
-	// a consistent view of the database throughout. This includes extracting the sync position.
-	// This does have the unfortunate side-effect that all the matrixy logic resides in this function,
-	// but it's better to not hide the fact that this is being done in a transaction.
-	txn, err := d.DB.BeginTx(ctx, &txReadOnlySnapshot)
-	if err != nil {
-		return
-	}
-	succeeded := false
-	defer sqlutil.EndTransactionWithCheck(txn, &succeeded, &err)
-
-	// Get the current sync position which we will base the sync response on.
-	toPos, err = d.syncPositionTx(ctx, txn)
-	if err != nil {
-		return
-	}
-	r := types.Range{
-		From: 0,
-		To:   toPos.PDUPosition,
-	}
-	ir := types.Range{
-		From: 0,
-		To:   toPos.InvitePosition,
-	}
-
-	res.NextBatch.ApplyUpdates(toPos)
-
-	// Extract room state and recent events for all rooms the user is joined to.
-	joinedRoomIDs, err = d.CurrentRoomState.SelectRoomIDsWithMembership(ctx, txn, userID, gomatrixserverlib.Join)
-	if err != nil {
-		return
-	}
-
-	// Build up a /sync response. Add joined rooms.
-	for _, roomID := range joinedRoomIDs {
-		var jr *types.JoinResponse
-		jr, err = d.getJoinResponseForCompleteSync(
-			ctx, txn, roomID, r, filter, device,
-		)
-		if err != nil {
-			return
-		}
-
-		res.Rooms.Join[roomID] = *jr
-	}
-
-	if filter.Room.IncludeLeave {
-		var leaveRoomIDs []string
-		// Extract room state and recent events for all rooms the user has left
-		leaveRoomIDs, err = d.CurrentRoomState.SelectRoomIDsWithMembership(ctx, txn, userID, gomatrixserverlib.Leave)
-		if err != nil {
-			return
-		}
-		// Build up a /sync response. Add leave rooms.
-		for _, roomID := range leaveRoomIDs {
-			var lr *types.LeaveResponse
-			lr, err = d.getLeaveResponseForCompleteSync(
-				ctx, txn, roomID, r, filter, device,
-			)
-			if err != nil {
-				return
-			}
-
-			res.Rooms.Leave[roomID] = *lr
-		}
-	}
-
-	// Add peeked rooms.
-	peeks, err := d.Peeks.SelectPeeksInRange(ctx, txn, userID, device.ID, r)
-	if err != nil {
-		return
-	}
-	for _, peek := range peeks {
-		if !peek.Deleted {
-			var jr *types.JoinResponse
-			jr, err = d.getJoinResponseForCompleteSync(
-				ctx, txn, peek.RoomID, r, filter, device,
-			)
-			if err != nil {
-				return
-			}
-			res.Rooms.Peek[peek.RoomID] = *jr
-		}
-	}
-
-	if err = d.addInvitesToResponse(ctx, txn, userID, ir, res); err != nil {
-		return
-	}
-
-	succeeded = true
-	return //res, toPos, joinedRoomIDs, err
-}
-
-func (d *Database) filterStreamEventsAccordingToHistoryVisibility(
-	recentStreamEvents []types.StreamEvent,
-	device *userapi.Device,
-	limited bool,
-) ([]types.StreamEvent, bool, error) {
-	var err error
-
-	// TODO FIXME: We don't fully implement history visibility yet. To avoid leaking events which the
-	// user shouldn't see, we check the recent events and remove any prior to the join event of the user
-	// which is equiv to history_visibility: joined
-	joinEventIndex := -1
-	leaveEventIndex := -1
-	for i := len(recentStreamEvents) - 1; i >= 0; i-- {
-		ev := recentStreamEvents[i]
-		if ev.Type() == gomatrixserverlib.MRoomMember && ev.StateKeyEquals(device.UserID) {
-			membership, _ := ev.Membership()
-			if membership == gomatrixserverlib.Join {
-				joinEventIndex = i
-				if i > 0 {
-					// the create event happens before the first join, so we should cut it at that point instead
-					if recentStreamEvents[i-1].Type() == gomatrixserverlib.MRoomCreate && recentStreamEvents[i-1].StateKeyEquals("") {
-						joinEventIndex = i - 1
-					}
-				}
-				break
-			} else if membership == gomatrixserverlib.Leave {
-				leaveEventIndex = i
-			}
-
-			if joinEventIndex != -1 && leaveEventIndex != -1 {
-				break
-			}
-		}
-	}
-
-	// Default at the start of the array
-	sliceStart := 0
-	// If there is a joinEvent, then cut all events earlier the join (exclude the join itself too)
-	if joinEventIndex != -1 {
-		sliceStart = joinEventIndex + 1
-		limited = false // so clients know not to try to backpaginate
-	}
-	// Default to spanning the rest of the array
-	sliceEnd := len(recentStreamEvents)
-	// If there is a leaveEvent, then cut all events after the person left (exclude the leave event too)
-	if leaveEventIndex != -1 {
-		sliceEnd = leaveEventIndex
-	}
-
-	type somematrixevent struct {
-		event_id, sender, eventType, origin_server_ts, content string
-	}
-
-	events := make([]somematrixevent, len(recentStreamEvents))
-	for i, v := range recentStreamEvents {
-		events[i] = somematrixevent{
-			event_id:         v.HeaderedEvent.Event.EventID(),
-			sender:           v.HeaderedEvent.Event.Sender(),
-			eventType:        v.HeaderedEvent.Event.Type(),
-			origin_server_ts: strconv.FormatUint(uint64(v.HeaderedEvent.Event.OriginServerTS()), 10),
-			content:          string(v.HeaderedEvent.Event.Content()),
-		}
-	}
-
-	logrus.WithFields(logrus.Fields{
-		"sliceStart":         sliceStart,
-		"sliceEnd":           sliceEnd,
-		"recentStreamEvents": fmt.Sprintf("%+v", events),
-	}).Info("cutting down the events")
-
-	outEvents := recentStreamEvents[sliceStart:sliceEnd]
-
-	logrus.WithFields(logrus.Fields{
-		"recentStreamEvents": fmt.Sprintf("%+v", events[sliceStart:sliceEnd]),
-	}).Info("cutting down the events after")
-
-	return outEvents, limited, err
-}
-
-func (d *Database) getJoinResponseForCompleteSync(
-	ctx context.Context, txn *sql.Tx,
-	roomID string,
-	r types.Range,
-	filter *gomatrixserverlib.Filter,
-	device userapi.Device,
-) (jr *types.JoinResponse, err error) {
-	var stateEvents []*gomatrixserverlib.HeaderedEvent
-	stateEvents, err = d.CurrentRoomState.SelectCurrentState(ctx, txn, roomID, &filter.Room.State)
-	if err != nil {
-		return
-	}
-
-	numRecentEventsPerRoom := filter.Room.Timeline.Limit
-
-	// TODO: When filters are added, we may need to call this multiple times to get enough events.
-	//       See: https://github.com/matrix-org/synapse/blob/v0.19.3/synapse/handlers/sync.py#L316
-	var recentStreamEvents []types.StreamEvent
-	var limited bool
-	recentStreamEvents, limited, err = d.OutputEvents.SelectRecentEvents(
-		ctx, txn, roomID, r, numRecentEventsPerRoom, true, true,
-	)
-	if err != nil {
-		return
-	}
-
-	// TODO FIXME: We don't fully implement history visibility yet. To avoid leaking events which the
-	// user shouldn't see, we check the recent events and remove any prior to the join event of the user
-	// which is equiv to history_visibility: joined
-	joinEventIndex := -1
-	for i := len(recentStreamEvents) - 1; i >= 0; i-- {
-		ev := recentStreamEvents[i]
-		if ev.Type() == gomatrixserverlib.MRoomMember && ev.StateKeyEquals(device.UserID) {
-			membership, _ := ev.Membership()
-			if membership == "join" {
-				joinEventIndex = i
-				if i > 0 {
-					// the create event happens before the first join, so we should cut it at that point instead
-					if recentStreamEvents[i-1].Type() == gomatrixserverlib.MRoomCreate && recentStreamEvents[i-1].StateKeyEquals("") {
-						joinEventIndex = i - 1
-						break
-					}
-				}
-				break
-			}
-		}
-	}
-	if joinEventIndex != -1 {
-		// cut all events earlier than the join (but not the join itself)
-		recentStreamEvents = recentStreamEvents[joinEventIndex:]
-		limited = false // so clients know not to try to backpaginate
-	}
-
-	// Retrieve the backward topology position, i.e. the position of the
-	// oldest event in the room's topology.
-	var prevBatch *types.TopologyToken
-	if len(recentStreamEvents) > 0 {
-		var backwardTopologyPos, backwardStreamPos types.StreamPosition
-		backwardTopologyPos, backwardStreamPos, err = d.Topology.SelectPositionInTopology(ctx, txn, recentStreamEvents[0].EventID())
-		if err != nil {
-			return
-		}
-		prevBatch = &types.TopologyToken{
-			Depth:       backwardTopologyPos,
-			PDUPosition: backwardStreamPos,
-		}
-		prevBatch.Decrement()
-	}
-
-	// We don't include a device here as we don't need to send down
-	// transaction IDs for complete syncs, but we do it anyway because Sytest demands it for:
-	// "Can sync a room with a message with a transaction id" - which does a complete sync to check.
-	recentEvents := d.StreamEventsToEvents(&device, recentStreamEvents)
-	stateEvents = removeDuplicates(stateEvents, recentEvents)
-
-	jr = types.NewJoinResponse()
-	jr.Timeline.PrevBatch = prevBatch
-	jr.Timeline.Events = gomatrixserverlib.HeaderedToClientEvents(recentEvents, gomatrixserverlib.FormatSync)
-	jr.Timeline.Limited = limited
-	jr.State.Events = gomatrixserverlib.HeaderedToClientEvents(stateEvents, gomatrixserverlib.FormatSync)
-	return jr, nil
-}
-
-func (d *Database) getLeaveResponseForCompleteSync(
-	ctx context.Context, txn *sql.Tx,
-	roomID string,
-	r types.Range,
-	filter *gomatrixserverlib.Filter,
-	device userapi.Device,
-) (lr *types.LeaveResponse, err error) {
-	var stateEvents []*gomatrixserverlib.HeaderedEvent
-	stateEvents, err = d.CurrentRoomState.SelectCurrentState(ctx, txn, roomID, &filter.Room.State)
-	if err != nil {
-		return
-	}
-
-	numRecentEventsPerRoom := filter.Room.Timeline.Limit
-
-	// TODO: When filters are added, we may need to call this multiple times to get enough events.
-	//       See: https://github.com/matrix-org/synapse/blob/v0.19.3/synapse/handlers/sync.py#L316
-	var recentStreamEvents []types.StreamEvent
-	var limited bool
-	recentStreamEvents, limited, err = d.OutputEvents.SelectRecentEvents(
-		ctx, txn, roomID, r, numRecentEventsPerRoom, true, true,
-	)
-	if err != nil {
-		return
-	}
-
-	recentStreamEvents, limited, err = d.filterStreamEventsAccordingToHistoryVisibility(recentStreamEvents, &device, limited)
-	if err != nil {
-		return
-	}
-
-	// Retrieve the backward topology position, i.e. the position of the
-	// oldest event in the room's topology.
-	var prevBatchStr string
-	if len(recentStreamEvents) > 0 {
-		var backwardTopologyPos, backwardStreamPos types.StreamPosition
-		backwardTopologyPos, backwardStreamPos, err = d.Topology.SelectPositionInTopology(ctx, txn, recentStreamEvents[0].EventID())
-		if err != nil {
-			return
-		}
-		prevBatch := types.TopologyToken{
-			Depth:       backwardTopologyPos,
-			PDUPosition: backwardStreamPos,
-		}
-		prevBatch.Decrement()
-		prevBatchStr = prevBatch.String()
-	}
-
-	// We don't include a device here as we don't need to send down
-	// transaction IDs for complete syncs, but we do it anyway because Sytest demands it for:
-	// "Can sync a room with a message with a transaction id" - which does a complete sync to check.
-	recentEvents := d.StreamEventsToEvents(&device, recentStreamEvents)
-	stateEvents = removeDuplicates(stateEvents, recentEvents)
-
-	lr = types.NewLeaveResponse()
-	lr.Timeline.PrevBatch = prevBatchStr
-	lr.Timeline.Events = gomatrixserverlib.HeaderedToClientEvents(recentEvents, gomatrixserverlib.FormatSync)
-	lr.Timeline.Limited = limited
-	lr.State.Events = gomatrixserverlib.HeaderedToClientEvents(stateEvents, gomatrixserverlib.FormatSync)
-	return lr, nil
-}
-
-func (d *Database) CompleteSync(
-	ctx context.Context,
-	res *types.Response,
-	device userapi.Device,
-	filter *gomatrixserverlib.Filter,
-) (*types.Response, error) {
-	toPos, joinedRoomIDs, err := d.getResponseWithPDUsForCompleteSync(
-		ctx, res, device.UserID, device, filter,
-	)
-	if err != nil {
-		return nil, fmt.Errorf("d.getResponseWithPDUsForCompleteSync: %w", err)
-	}
-
-	// TODO: handle EDUs in peeked rooms
-
-	// Use a zero value SyncPosition for fromPos so all EDU states are added.
-	err = d.addEDUDeltaToResponse(
-		types.StreamingToken{}, toPos, joinedRoomIDs, res,
-	)
-	if err != nil {
-		return nil, fmt.Errorf("d.addEDUDeltaToResponse: %w", err)
-	}
-
-	return res, nil
-}
-
-var txReadOnlySnapshot = sql.TxOptions{
-	// Set the isolation level so that we see a snapshot of the database.
-	// In PostgreSQL repeatable read transactions will see a snapshot taken
-	// at the first query, and since the transaction is read-only it can't
-	// run into any serialisation errors.
-	// https://www.postgresql.org/docs/9.5/static/transaction-iso.html#XACT-REPEATABLE-READ
-	Isolation: sql.LevelRepeatableRead,
-	ReadOnly:  true,
-}
-
-func (d *Database) addInvitesToResponse(
-	ctx context.Context, txn *sql.Tx,
-	userID string,
-	r types.Range,
-	res *types.Response,
-) error {
-	invites, retiredInvites, err := d.Invites.SelectInviteEventsInRange(
-		ctx, txn, userID, r,
-	)
-	if err != nil {
-		return fmt.Errorf("d.Invites.SelectInviteEventsInRange: %w", err)
-	}
-	for roomID, inviteEvent := range invites {
-		ir := types.NewInviteResponse(inviteEvent)
-		res.Rooms.Invite[roomID] = *ir
-	}
-	for roomID := range retiredInvites {
-		if _, ok := res.Rooms.Join[roomID]; !ok {
-			lr := types.NewLeaveResponse()
-			res.Rooms.Leave[roomID] = *lr
-		}
-	}
-	return nil
-}
-
-=======
->>>>>>> fa65c40b
 // Retrieve the backward topology position, i.e. the position of the
 // oldest event in the room's topology.
 func (d *Database) GetBackwardTopologyPos(
@@ -1034,135 +575,6 @@
 	return tok, nil
 }
 
-<<<<<<< HEAD
-// addRoomDeltaToResponse adds a room state delta to a sync response
-func (d *Database) addRoomDeltaToResponse(
-	ctx context.Context,
-	device *userapi.Device,
-	txn *sql.Tx,
-	r types.Range,
-	delta stateDelta,
-	numRecentEventsPerRoom int,
-	res *types.Response,
-) error {
-	if delta.membershipPos > 0 && delta.membership == gomatrixserverlib.Leave {
-		// make sure we don't leak recent events after the leave event.
-		// TODO: History visibility makes this somewhat complex to handle correctly. For example:
-		// TODO: This doesn't work for join -> leave in a single /sync request (see events prior to join).
-		// TODO: This will fail on join -> leave -> sensitive msg -> join -> leave
-		//       in a single /sync request
-		// This is all "okay" assuming history_visibility == "shared" which it is by default.
-		r.To = delta.membershipPos
-	}
-	recentStreamEvents, limited, err := d.OutputEvents.SelectRecentEvents(
-		ctx, txn, delta.roomID, r,
-		numRecentEventsPerRoom, true, true,
-	)
-	if err != nil {
-		return err
-	}
-
-	logrus.WithFields(logrus.Fields{
-		"limited":            limited,
-		"delta.stateEvents":  len(delta.stateEvents),
-		"recentStreamEvents": len(recentStreamEvents),
-	}).Info("isync addRoomDeltaToResponse removeDuplicates")
-
-	// Remove duplicates while we have all of the events (no filtering)
-	allRecentEvents := d.StreamEventsToEvents(device, recentStreamEvents)
-	delta.stateEvents = removeDuplicates(delta.stateEvents, allRecentEvents) // roll back
-
-	type somematrixevent struct {
-		event_id, sender, eventType, origin_server_ts, content string
-	}
-
-	// events := make([]somematrixevent, len(recentStreamEvents))
-	// for i, v := range recentStreamEvents {
-	// 	events[i] = somematrixevent{
-	// 		event_id:         v.HeaderedEvent.Event.EventID(),
-	// 		sender:           v.HeaderedEvent.Event.Sender(),
-	// 		eventType:        v.HeaderedEvent.Event.Type(),
-	// 		origin_server_ts: strconv.FormatUint(uint64(v.HeaderedEvent.Event.OriginServerTS()), 10),
-	// 		content:          string(v.HeaderedEvent.Event.Content()),
-	// 	}
-	// }
-
-	// logrus.WithFields(logrus.Fields{
-	// 	"recentStreamEvents": fmt.Sprintf("%+v", events),
-	// }).Info("isync addRoomDeltaToResponse before")
-
-	// // asdf
-	// recentStreamEvents, limited, err = d.filterStreamEventsAccordingToHistoryVisibility(recentStreamEvents, device, limited)
-	// if err != nil {
-	// 	return err
-	// }
-
-	// events = make([]somematrixevent, len(recentStreamEvents))
-	// for i, v := range recentStreamEvents {
-	// 	events[i] = somematrixevent{
-	// 		event_id:         v.HeaderedEvent.Event.EventID(),
-	// 		sender:           v.HeaderedEvent.Event.Sender(),
-	// 		eventType:        v.HeaderedEvent.Event.Type(),
-	// 		origin_server_ts: strconv.FormatUint(uint64(v.HeaderedEvent.Event.OriginServerTS()), 10),
-	// 		content:          string(v.HeaderedEvent.Event.Content()),
-	// 	}
-	// }
-
-	// logrus.WithFields(logrus.Fields{
-	// 	"recentStreamEvents": fmt.Sprintf("%+v", events),
-	// }).Info("isync addRoomDeltaToResponse after")
-
-	logrus.WithFields(logrus.Fields{
-		"limited":           limited,
-		"delta.stateEvents": delta.stateEvents,
-	}).Info("isync addRoomDeltaToResponse delta.stateEvents before")
-
-	recentEvents := d.StreamEventsToEvents(device, recentStreamEvents)
-	//delta.stateEvents = removeDuplicates(delta.stateEvents, recentEvents) // roll back
-	prevBatch, err := d.getBackwardTopologyPos(ctx, txn, recentStreamEvents)
-	if err != nil {
-		return err
-	}
-
-	// XXX: should we ever get this far if we have no recent events or state in this room?
-	// in practice we do for peeks, but possibly not joins?
-	if len(recentEvents) == 0 && len(delta.stateEvents) == 0 {
-		return nil
-	}
-
-	switch delta.membership {
-	case gomatrixserverlib.Join:
-		jr := types.NewJoinResponse()
-
-		jr.Timeline.PrevBatch = &prevBatch
-		jr.Timeline.Events = gomatrixserverlib.HeaderedToClientEvents(recentEvents, gomatrixserverlib.FormatSync)
-		jr.Timeline.Limited = limited
-		jr.State.Events = gomatrixserverlib.HeaderedToClientEvents(delta.stateEvents, gomatrixserverlib.FormatSync)
-		res.Rooms.Join[delta.roomID] = *jr
-	case gomatrixserverlib.Peek:
-		jr := types.NewJoinResponse()
-
-		jr.Timeline.PrevBatch = &prevBatch
-		jr.Timeline.Events = gomatrixserverlib.HeaderedToClientEvents(recentEvents, gomatrixserverlib.FormatSync)
-		jr.Timeline.Limited = limited
-		jr.State.Events = gomatrixserverlib.HeaderedToClientEvents(delta.stateEvents, gomatrixserverlib.FormatSync)
-		res.Rooms.Peek[delta.roomID] = *jr
-	case gomatrixserverlib.Leave:
-		fallthrough // transitions to leave are the same as ban
-	case gomatrixserverlib.Ban:
-		lr := types.NewLeaveResponse()
-		lr.Timeline.PrevBatch = &prevBatch
-		lr.Timeline.Events = gomatrixserverlib.HeaderedToClientEvents(recentEvents, gomatrixserverlib.FormatSync)
-		lr.Timeline.Limited = limited
-		lr.State.Events = gomatrixserverlib.HeaderedToClientEvents(delta.stateEvents, gomatrixserverlib.FormatSync)
-		res.Rooms.Leave[delta.roomID] = *lr
-	}
-
-	return nil
-}
-
-=======
->>>>>>> fa65c40b
 // fetchStateEvents converts the set of event IDs into a set of events. It will fetch any which are missing from the database.
 // Returns a map of room ID to list of events.
 func (d *Database) fetchStateEvents(
